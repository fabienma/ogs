/*!
   \file  PETScMatrix.h
   \brief Declaration of class PETScMatrix, which provides an interface to
          PETSc matrix routines.

   \author Wenqing Wang
   \date Nov 2013 - 2014

   \copyright
    Copyright (c) 2013, OpenGeoSys Community (http://www.opengeosys.org)
               Distributed under a Modified BSD License.
               See accompanying file LICENSE.txt or
               http://www.opengeosys.org/project/license
*/
#ifndef PETSCMATRIX_H_
#define PETSCMATRIX_H_

#include <string>
#include <vector>

#include "PETScMatrixOption.h"
#include "PETScVector.h"

typedef Mat PETSc_Mat;

namespace MathLib
{

/*!
   \brief Wrapper class for PETSc matrix routines for matrix.
*/
class PETScMatrix
{
    public:
        /*!
          \brief      Constructor for a square matrix partitioning with default options:
                      The numbers of local rows and columns have the value of PETSC_DECIDE.
          \param dim  The dimension of the matrix.
        */
        explicit PETScMatrix(const PetscInt dim);

        /*!
<<<<<<< HEAD
          \brief        Constructor for the user determined partitioning with more options
          \param size   The number of rows of the matrix or the local matrix.
=======
          \brief        Constructor for a square matrix partitioning with more options
          \param nrows  The number of rows of the matrix or the local matrix.
          \param mat_op The configuration information for creating a matrix.
        */
        PETScMatrix(const PetscInt nrows, const PETScMatrixOption &mat_op = PETScMatrixOption() );

        /*!
          \brief       Constructor for a rectangular matrix partitioning with default options:
                       The numbers of local rows and columns have the value of PETSC_DECIDE.
          \param nrows_global  The number of global rows.
          \param ncols_global  The number of global columns.
        */
        PETScMatrix(const PetscInt nrows_global, const PetscInt ncols_global);

        /*!
          \brief        Constructor for a rectangular matrix partitioning with more options
          \param nrows  The number of global or local rows.
          \param ncols  The number of global or local columns.
>>>>>>> fb4a232b
          \param mat_op The configuration information for creating a matrix.
        */
        PETScMatrix(const PetscInt nrows, const PetscInt ncols,
                    const PETScMatrixOption &mat_op = PETScMatrixOption() );


        ~PETScMatrix()
        {
            MatDestroy(&_A);
        }

        /*!
           \brief          Perform MPI collection of assembled entries in buffer
           \param asm_type Assmebly type, either MAT_FLUSH_ASSEMBLY
                           or MAT_FINAL_ASSEMBLY
        */
        void finalizeAssembly(const MatAssemblyType asm_type = MAT_FINAL_ASSEMBLY)
        {
            MatAssemblyBegin(_A, asm_type);
            MatAssemblyEnd(_A, asm_type);
        }

        /// Get the number of rows.
        PetscInt getNRows() const
        {
            return _nrows;
        }

        /// Get the number of columns.
        PetscInt getNCols() const
        {
            return _ncols;
        }


        /// Get the number of local rows.
        PetscInt getNLocalRows() const
        {
            return _n_loc_rows;
        }

        /// Get the number of local columns.
        PetscInt getNLocalColumns() const
        {
            return _n_loc_cols;
        }

        /// Get the start global index of the rows of the same rank.
        PetscInt getRangeBegin() const
        {
            return _start_rank;
        }

        /// Get the end global index of the rows in the same rank.
        PetscInt getRangeEnd() const
        {
            return _end_rank;
        }

        /// Get matrix reference.
        PETSc_Mat &getRawMatrix()
        {
            return _A;
        }

        /// Set all entries to zero.
        void setZero()
        {
            MatZeroEntries(_A);
        }

        /*
           \brief Set the specified rows to zero except diagonal entries, i.e.
                  \f$A(k, j) = 0, j!=k, j=1,2,\cdots, n\f$, where \f$k \in \mbox{row\_pos}\f$
                  This fucntion must be called by all rank.
           \param row_pos The row indicies of the specified rows.
        */
        void setRowsColumnsZero(std::vector<PetscInt> const& row_pos);

        /*
           \brief       Perform operation \f$ y = A x \f$
           \param vec   The given vector, e.g. \f$ x \f$
           \param vec_r The result vector, e.g. \f$ y \f$
            Both of the two arguments must be created prior to be used.
        */
        void multi(const PETScVector &vec, PETScVector &vec_r)
        {
            MatMult(_A, vec.getData(), vec_r.getData() );
        }

        /*!
           \brief       Set a single entry with a value.
           \param i     The row index.
           \param j     The column index.
           \param value The entry value.
        */
        void set(const PetscInt i, const PetscInt j, const PetscScalar value)
        {
            MatSetValue(_A, i, j, value, INSERT_VALUES);
        }

        /*!
           \brief Add value to a single entry.
           \param i     The row index.
           \param j     The column index.
           \param value The entry value.
        */
        void add(const PetscInt i, const PetscInt j, const PetscScalar value)
        {
            MatSetValue(_A, i, j, value, ADD_VALUES);
        }

        /*!
          \brief         Add a submatrix to this.
          \param row_pos The row indices of the entries of the submatrix.
          \param col_pos The column indices of the entries of the submatrix.
          \param sub_mat A dense matrix to be added on.
        */
        template <class T_DENSE_MATRIX>
        void add(std::vector<PetscInt> const& row_pos,
                 std::vector<PetscInt> const& col_pos,
                 const T_DENSE_MATRIX &sub_mat );

        /*! View the global vector for test purpose. Do not use it for output a big vector.
            \param file_name  File name for output
            \vw_format        File format listed as:
             PETSC_VIEWER_DEFAULT            Default format
             PETSC_VIEWER_ASCII_MATLAB       MATLAB format
             PETSC_VIEWER_ASCII_DENSE        Print matrix as dense
             PETSC_VIEWER_ASCII_IMPL         Implementation-specific format
                                               (which is in many cases the same as the default)
             PETSC_VIEWER_ASCII_INFO         Basic information about object
             PETSC_VIEWER_ASCII_INFO_DETAIL  More detailed info about object
             PETSC_VIEWER_ASCII_COMMON       Identical output format for all objects of a particular type
             PETSC_VIEWER_ASCII_INDEX        (for vectors) Prints the vector element number next to
                                                each vector entry
             PETSC_VIEWER_ASCII_SYMMODU      Print parallel vectors without indicating the processor ranges
             PETSC_VIEWER_ASCII_VTK          Outputs the object to a VTK file
             PETSC_VIEWER_NATIVE             Store the object to the binary file in its native format
                                              (for example, dense matrices are stored as dense),
                                              DMDA vectors are dumped directly to the file instead of
                                              being first put in the natural ordering
             PETSC_VIEWER_DRAW_BASIC         Views the vector with a simple 1d plot
             PETSC_VIEWER_DRAW_LG            Views the vector with a line graph
             PETSC_VIEWER_DRAW_CONTOUR       Views the vector with a contour plot
        */
        void viewer(const std::string &file_name,
                    const PetscViewerFormat vw_format = PETSC_VIEWER_ASCII_MATLAB );

    private:
        /// PETSc matrix
        PETSc_Mat _A;

        /// Number of the global rows
        PetscInt _nrows;

        /// Number of the global columns
        PetscInt _ncols;

        /// Number of the local rows
        PetscInt _n_loc_rows;

        /// Number of the local columns
        PetscInt _n_loc_cols;

        /// Starting index in a rank
        PetscInt _start_rank;

        /// Ending index in a rank
        PetscInt _end_rank;

        /// Create the matrix
        void create();

        /*!
          \brief Config memory allocation and set the related member data.
          \param Number of nonzeros per row in the diagonal portion of local submatrix
                 (same value is used for all local rows),
          \param Number of nonzeros per row in the off-diagonal portion of local submatrix
                 (same value is used for all local rows)
        */
        void config(const PetscInt d_nz, const PetscInt o_nz);

        friend bool finalizeMatrixAssembly(PETScMatrix &mat, const MatAssemblyType asm_type);
};

/*!
    \brief          Add a dense sub-matrix to a PETSc matrix.
    \param row_pos  The global indices of the rows of the dense sub-matrix.
    \param col_pos  The global indices of the colums of the dense sub-matrix.
    \param sub_mat  A dense sub-matrix to be added.
*/
template<class T_DENSE_MATRIX>
void PETScMatrix::add(std::vector<PetscInt> const& row_pos,
                      std::vector<PetscInt> const& col_pos,
                      const T_DENSE_MATRIX &sub_mat)
{
    const PetscInt nrows = static_cast<PetscInt> (row_pos.size());
    const PetscInt ncols = static_cast<PetscInt> (col_pos.size());

    MatSetValues(_A, nrows, &row_pos[0], ncols, &col_pos[0], sub_mat.getEntries(), ADD_VALUES);
};

/*!
    \brief          General interface for the matrix assembly.
    \param mat      The matrix to be finalized.
    \param asm_type Assmebly type, either MAT_FLUSH_ASSEMBLY
                     or MAT_FINAL_ASSEMBLY.
*/
bool finalizeMatrixAssembly(PETScMatrix &mat, const MatAssemblyType asm_type = MAT_FINAL_ASSEMBLY);

} // end namespace
#endif
<|MERGE_RESOLUTION|>--- conflicted
+++ resolved
@@ -40,10 +40,6 @@
         explicit PETScMatrix(const PetscInt dim);
 
         /*!
-<<<<<<< HEAD
-          \brief        Constructor for the user determined partitioning with more options
-          \param size   The number of rows of the matrix or the local matrix.
-=======
           \brief        Constructor for a square matrix partitioning with more options
           \param nrows  The number of rows of the matrix or the local matrix.
           \param mat_op The configuration information for creating a matrix.
@@ -62,7 +58,6 @@
           \brief        Constructor for a rectangular matrix partitioning with more options
           \param nrows  The number of global or local rows.
           \param ncols  The number of global or local columns.
->>>>>>> fb4a232b
           \param mat_op The configuration information for creating a matrix.
         */
         PETScMatrix(const PetscInt nrows, const PetscInt ncols,
