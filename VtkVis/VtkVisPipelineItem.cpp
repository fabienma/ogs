--- conflicted
+++ resolved
@@ -471,13 +471,6 @@
 
 void VtkVisPipelineItem::setScale(double x, double y, double z) const
 {
-<<<<<<< HEAD
-	vtkTransform* transform =
-		static_cast<vtkTransform*>(this->transformFilter()->GetTransform());
-	transform->Identity();
-	transform->Scale(x, y, z);
-	this->transformFilter()->Modified();
-=======
 	if (this->transformFilter())
 	{
 		vtkTransform* transform =
@@ -486,7 +479,6 @@
 		transform->Scale(x, y, z);
 		this->transformFilter()->Modified();
 	}
->>>>>>> a5d55124
 
 }
 
