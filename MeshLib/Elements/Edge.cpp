/**
 * Copyright (c) 2012, OpenGeoSys Community (http://www.opengeosys.com)
 *            Distributed under a Modified BSD License.
 *              See accompanying file LICENSE.txt or
 *              http://www.opengeosys.com/LICENSE.txt
 *
 *
 * \file Edge.cpp
 *
 * Created on 2012-05-02 by Karsten Rink
 */

#include "Edge.h"
#include "Node.h"

#include "MathTools.h"

namespace MeshLib {

Edge::Edge(Node* nodes[2], unsigned value)
<<<<<<< HEAD
	: Element(value)
=======
	: Element(MshElemType::EDGE, value)
>>>>>>> 43fdc8af
{
	_nodes = nodes;
	this->_length = this->computeLength();
}

Edge::Edge(Node* n0, Node* n1, unsigned value)
<<<<<<< HEAD
	: Element(value)
=======
	: Element(MshElemType::EDGE, value)
>>>>>>> 43fdc8af
{
	_nodes = new Node*[2];
	_nodes[0] = n0;
	_nodes[1] = n1;
	this->_length = this->computeLength();
}

Edge::Edge(const Edge &edge)
<<<<<<< HEAD
	: Element(edge.getValue())
=======
	: Element(MshElemType::EDGE, edge.getValue())
>>>>>>> 43fdc8af
{
	_nodes = new Node*[2];
	_nodes[0] = edge._nodes[0];
	_nodes[1] = edge._nodes[1];
	_length = edge.getLength();
}

Edge::~Edge()
{
}

double Edge::computeLength()
{
	return sqrt(MathLib::sqrDist(_nodes[0]->getCoords(), _nodes[1]->getCoords()));
}

Element* Edge::clone() const
{
	return new Edge(*this);
}

}
<|MERGE_RESOLUTION|>--- conflicted
+++ resolved
@@ -18,35 +18,24 @@
 namespace MeshLib {
 
 Edge::Edge(Node* nodes[2], unsigned value)
-<<<<<<< HEAD
 	: Element(value)
-=======
-	: Element(MshElemType::EDGE, value)
->>>>>>> 43fdc8af
 {
 	_nodes = nodes;
 	this->_length = this->computeLength();
 }
 
 Edge::Edge(Node* n0, Node* n1, unsigned value)
-<<<<<<< HEAD
 	: Element(value)
-=======
-	: Element(MshElemType::EDGE, value)
->>>>>>> 43fdc8af
 {
 	_nodes = new Node*[2];
 	_nodes[0] = n0;
 	_nodes[1] = n1;
+
 	this->_length = this->computeLength();
 }
 
 Edge::Edge(const Edge &edge)
-<<<<<<< HEAD
 	: Element(edge.getValue())
-=======
-	: Element(MshElemType::EDGE, edge.getValue())
->>>>>>> 43fdc8af
 {
 	_nodes = new Node*[2];
 	_nodes[0] = edge._nodes[0];
