/**
 * Copyright (c) 2012, OpenGeoSys Community (http://www.opengeosys.net)
 *            Distributed under a Modified BSD License.
 *              See accompanying file LICENSE.txt or
 *              http://www.opengeosys.net/LICENSE.txt
 *
 * \file GMSHInterface.cpp
 *
 *  Created on 2010-04-29 by Thomas Fischer
 */

#include <fstream>
#include <vector>

// BaseLib
#include "swap.h"
#include "StringTools.h"
#include "Configure.h"
#include "BuildInfo.h"
#include "StringTools.h"

// FileIO
#include "GMSHInterface.h"
#include "GMSHNoMeshDensity.h"
#include "GMSHFixedMeshDensity.h"
#include "GMSHAdaptiveMeshDensity.h"

// GeoLib
#include "Point.h"
#include "Polygon.h"
#include "Polyline.h"
#include "QuadTree.h"
#include "PolylineWithSegmentMarker.h"

// MSH
#include "Mesh.h"
#include "Node.h"
#include "Elements/Edge.h"
#include "Elements/Tri.h"
#include "Elements/Quad.h"
#include "Elements/Tet.h"
#include "Elements/Hex.h"
#include "Elements/Pyramid.h"
#include "Elements/Prism.h"

namespace FileIO {
GMSHInterface::GMSHInterface(GeoLib::GEOObjects & geo_objs, bool include_stations_as_constraints,
				GMSH::MeshDensityAlgorithm mesh_density_algorithm, double param1, double param2,
				size_t param3, std::vector<std::string>& selected_geometries) :
	_n_lines(0), _n_plane_sfc(0), _geo_objs(geo_objs), _selected_geometries(selected_geometries),
	_include_stations_as_constraints(include_stations_as_constraints)
{
	switch (mesh_density_algorithm) {
	case GMSH::NoMeshDensity:
		_mesh_density_strategy = new GMSHNoMeshDensity;
		break;
	case GMSH::FixedMeshDensity:
		_mesh_density_strategy = new GMSHFixedMeshDensity(param1);
		break;
	case GMSH::AdaptiveMeshDensity:
		_mesh_density_strategy = new GMSHAdaptiveMeshDensity(param1, param2, param3);
		break;
	}
}

bool GMSHInterface::isGMSHMeshFile(const std::string& fname)
{
	std::ifstream input(fname.c_str());

	if (!input) {
		std::cerr << "GMSHInterface::isGMSHMeshFile could not open file " << fname << std::endl;
		return false;
	}

	std::string header_first_line;
	input >> header_first_line;
	if (header_first_line.find("$MeshFormat") != std::string::npos) {
		// read version
		std::string version;
		getline(input, version);
		getline(input, version);
		std::cerr << "found GMSH mesh file version: " << version << std::endl;
		input.close();
		return true;
	}

	return false;
}

MeshLib::Mesh* GMSHInterface::readGMSHMesh(std::string const& fname)
{
	std::string line;
	std::ifstream in(fname.c_str(), std::ios::in);
	getline(in, line); // Node keyword
	std::vector<MeshLib::Node*> nodes;
	std::vector<MeshLib::Element*> elements;

	if (line.find("$MeshFormat") != std::string::npos)
	{
		getline(in, line); // version-number file-type data-size
		getline(in, line); //$EndMeshFormat
		getline(in, line); //$Nodes Keywords

		size_t n_nodes(0);
		size_t n_elements(0);
		while (line.find("$EndElements") == std::string::npos)
		{
			// Node data
			long id;
			double x, y, z;
			in >> n_nodes >> std::ws;
			nodes.resize(n_nodes);
			std::map<unsigned, unsigned> id_map;
			for (size_t i = 0; i < n_nodes; i++) {
				in >> id >> x >> y >> z >> std::ws;
				id_map.insert(std::map<unsigned, unsigned>::value_type(id, i));
				nodes[i] = new MeshLib::Node(x,y,z,id);
			}
			getline(in, line); // End Node keyword $EndNodes

			// Element data
			getline(in, line); // Element keyword $Elements
			in >> n_elements >> std::ws; // number-of-elements
			elements.reserve(n_elements);
			unsigned idx, type, n_tags, dummy, mat_id;
			for (size_t i = 0; i < n_elements; i++)
			{
				MeshLib::Element* elem (NULL);
				std::vector<unsigned> node_ids;
				std::vector<MeshLib::Node*> elem_nodes;
				in >> idx >> type >> n_tags >> dummy >> mat_id;

				// skip tags
				for (size_t j = 2; j < n_tags; j++)
					in >> dummy;

				switch (type)
				{
					case 1:
						readNodeIDs(in, 2, node_ids, id_map);
						elem = new MeshLib::Edge(nodes[node_ids[0]], nodes[node_ids[1]], 0);
						break;
					case 2:
						readNodeIDs(in, 3, node_ids, id_map);
						elem = new MeshLib::Tri(nodes[node_ids[0]], nodes[node_ids[1]], nodes[node_ids[2]], mat_id);
						break;
					case 3:
						readNodeIDs(in, 4, node_ids, id_map);
						elem = new MeshLib::Quad(nodes[node_ids[0]], nodes[node_ids[1]], nodes[node_ids[2]], nodes[node_ids[3]], mat_id);
						break;
					case 4:
						readNodeIDs(in, 4, node_ids, id_map);
						elem = new MeshLib::Tet(nodes[node_ids[0]], nodes[node_ids[1]], nodes[node_ids[2]], nodes[node_ids[3]], mat_id);
						break;
					case 5:
<<<<<<< HEAD
						readNodeIDs(in, 8, node_ids);
						elem = new MeshLib::Hex(nodes[node_ids[0]], nodes[node_ids[1]], nodes[node_ids[2]], nodes[node_ids[3]],
=======
						readNodeIDs(in, 8, node_ids, id_map);
						elem = new MeshLib::Hex(nodes[node_ids[0]], nodes[node_ids[1]], nodes[node_ids[2]], nodes[node_ids[3]], 
>>>>>>> d24a813d
							                    nodes[node_ids[4]], nodes[node_ids[5]], nodes[node_ids[6]], nodes[node_ids[7]], mat_id);
						break;
					case 6:
						readNodeIDs(in, 6, node_ids, id_map);
						elem = new MeshLib::Prism(nodes[node_ids[0]], nodes[node_ids[1]], nodes[node_ids[2]],
							                      nodes[node_ids[3]], nodes[node_ids[4]], nodes[node_ids[5]], mat_id);
						break;
					case 7:
						readNodeIDs(in, 5, node_ids, id_map);
						elem = new MeshLib::Pyramid(nodes[node_ids[0]], nodes[node_ids[1]], nodes[node_ids[2]],
							                        nodes[node_ids[3]], nodes[node_ids[4]], mat_id);
						break;
					case 15:
						in >> dummy; // skip rest of line
						continue;
						break;
					default:
						std::cout << "Error in GMSHInterface::readGMSHMesh() - Unknown element type " << type << "." << std::endl;
				}
				in >> std::ws;

				if (type>0 && type<8)
					elements.push_back(elem);
			}

			getline(in, line); // END keyword
		}
	}
	in.close();
<<<<<<< HEAD
	if (mesh == NULL) {
		mesh = new MeshLib::Mesh(BaseLib::getFileNameFromPath(fname) ,nodes, elements);
	}
=======
	return new MeshLib::Mesh(BaseLib::getFileNameFromPath(fname), nodes, elements);
>>>>>>> d24a813d
}

void GMSHInterface::readNodeIDs(std::ifstream &in, unsigned n_nodes, std::vector<unsigned> &node_ids, std::map<unsigned, unsigned> &id_map)
{
	unsigned idx;
	for (unsigned i=0; i<n_nodes; i++)
	{
		in >> idx;
		node_ids.push_back(id_map[idx]);
	}
}

int GMSHInterface::write(std::ostream& out)
{
	out << "// GMSH input file created by OpenGeoSys " << OGS_VERSION << " built on ";
#ifdef BUILD_TIMESTAMP
	out << BUILD_TIMESTAMP;
#endif
	out << std::endl << std::endl;

	writeGMSHInputFile(out);
	return 1;
}

void GMSHInterface::writeGMSHInputFile(std::ostream& out)
{
#ifndef NDEBUG
	std::cerr << "[GMSHInterface::writeGMSHInputFile] get data from GEOObjects ... " << std::flush;
#endif
	// *** get and merge data from _geo_objs
	_gmsh_geo_name = "GMSHGeometry";
	_geo_objs.mergeGeometries(_selected_geometries, _gmsh_geo_name);
	std::vector<GeoLib::Point*> * merged_pnts(const_cast<std::vector<GeoLib::Point*> *>(_geo_objs.getPointVec(_gmsh_geo_name)));
	if (! merged_pnts) {
		std::cerr << "[GMSHInterface::writeGMSHInputFile] did not found any points" << std::endl;
		return;
	} else {
		const size_t n_pnts(merged_pnts->size());
		for (size_t k(0); k<n_pnts; k++) {
			(*((*merged_pnts)[k]))[2] = 0.0;
		}
	}
	std::vector<GeoLib::Polyline*> const* merged_plys(_geo_objs.getPolylineVec(_gmsh_geo_name));
#ifndef NDEBUG
	std::cerr << "ok" << std::endl;
#endif

	// *** compute topological hierarchy of polygons
	if (merged_plys) {
		for (std::vector<GeoLib::Polyline*>::const_iterator it(merged_plys->begin());
			it!=merged_plys->end(); it++) {
			if ((*it)->isClosed()) {
				_polygon_tree_list.push_back(new GMSHPolygonTree(new GeoLib::Polygon(*(*it), true), NULL, _geo_objs, _gmsh_geo_name, _mesh_density_strategy));
			}
		}
		std::cout << "[GMSHInterface::writeGMSHInputFile] compute topological hierarchy - detected "
						<< _polygon_tree_list.size() << " polygons" << std::endl;
		GeoLib::createPolygonTrees<FileIO::GMSHPolygonTree>(_polygon_tree_list);
		std::cout << "[GMSHInterface::writeGMSHInputFile] compute topological hierarchy - calculated "
								<< _polygon_tree_list.size() << " polygon trees" << std::endl;
	} else {
		return;
	}

	// *** insert stations and polylines (except polygons) in the appropriate object of
	//     class GMSHPolygonTree
	// *** insert stations
	const size_t n_geo_names(_selected_geometries.size());
	for (size_t j(0); j < n_geo_names; j++) {
		const std::vector<GeoLib::Point*>* stations (_geo_objs.getStationVec(_selected_geometries[j]));
		if (stations) {
			const size_t n_stations(stations->size());
			for (size_t k(0); k < n_stations; k++) {
				bool found(false);
				for (std::list<GMSHPolygonTree*>::iterator it(_polygon_tree_list.begin());
					it != _polygon_tree_list.end() && !found; it++) {
					if ((*it)->insertStation((*stations)[k])) {
						found = true;
					}
				}
			}
		}
	}
	// *** insert polylines
	const size_t n_plys(merged_plys->size());
	for (size_t k(0); k<n_plys; k++) {
		if (! (*merged_plys)[k]->isClosed()) {
			for (std::list<GMSHPolygonTree*>::iterator it(_polygon_tree_list.begin());
				it != _polygon_tree_list.end(); it++) {
				(*it)->insertPolyline(new GeoLib::PolylineWithSegmentMarker(*(*merged_plys)[k]));
			}
		}
	}

	// *** init mesh density strategies
	for (std::list<GMSHPolygonTree*>::iterator it(_polygon_tree_list.begin());
		it != _polygon_tree_list.end(); it++) {
		(*it)->initMeshDensityStrategy();
	}

	// *** create GMSH data structures
	const size_t n_merged_pnts(merged_pnts->size());
	_gmsh_pnts.resize(n_merged_pnts);
	for (size_t k(0); k<n_merged_pnts; k++) {
		_gmsh_pnts[k] = NULL;
	}
	for (std::list<GMSHPolygonTree*>::iterator it(_polygon_tree_list.begin());
		it != _polygon_tree_list.end(); it++) {
		(*it)->createGMSHPoints(_gmsh_pnts);
	}

	// *** finally write data :-)
	writePoints(out);
	size_t pnt_id_offset(_gmsh_pnts.size());
	for (std::list<GMSHPolygonTree*>::iterator it(_polygon_tree_list.begin());
		it != _polygon_tree_list.end(); it++) {
		(*it)->writeLineLoop(_n_lines, _n_plane_sfc, out);
		(*it)->writeSubPolygonsAsLineConstraints(_n_lines, _n_plane_sfc-1, out);
		(*it)->writeLineConstraints(_n_lines, _n_plane_sfc-1, out);
		(*it)->writeStations(pnt_id_offset, _n_plane_sfc-1, out);
		(*it)->writeAdditionalPointData(pnt_id_offset, _n_plane_sfc-1, out);
	}

	_geo_objs.removeSurfaceVec(_gmsh_geo_name);
	_geo_objs.removePolylineVec(_gmsh_geo_name);
	_geo_objs.removePointVec(_gmsh_geo_name);
}

void GMSHInterface::writePoints(std::ostream& out) const
{
	const size_t n_gmsh_pnts(_gmsh_pnts.size());
	for (size_t k(0); k<n_gmsh_pnts; k++) {
		if (_gmsh_pnts[k]) {
			out << *(_gmsh_pnts[k]) << std::endl;
		}
	}
}

} // end namespace FileIO<|MERGE_RESOLUTION|>--- conflicted
+++ resolved
@@ -153,13 +153,8 @@
 						elem = new MeshLib::Tet(nodes[node_ids[0]], nodes[node_ids[1]], nodes[node_ids[2]], nodes[node_ids[3]], mat_id);
 						break;
 					case 5:
-<<<<<<< HEAD
-						readNodeIDs(in, 8, node_ids);
+						readNodeIDs(in, 8, node_ids, id_map);
 						elem = new MeshLib::Hex(nodes[node_ids[0]], nodes[node_ids[1]], nodes[node_ids[2]], nodes[node_ids[3]],
-=======
-						readNodeIDs(in, 8, node_ids, id_map);
-						elem = new MeshLib::Hex(nodes[node_ids[0]], nodes[node_ids[1]], nodes[node_ids[2]], nodes[node_ids[3]], 
->>>>>>> d24a813d
 							                    nodes[node_ids[4]], nodes[node_ids[5]], nodes[node_ids[6]], nodes[node_ids[7]], mat_id);
 						break;
 					case 6:
@@ -189,13 +184,7 @@
 		}
 	}
 	in.close();
-<<<<<<< HEAD
-	if (mesh == NULL) {
-		mesh = new MeshLib::Mesh(BaseLib::getFileNameFromPath(fname) ,nodes, elements);
-	}
-=======
 	return new MeshLib::Mesh(BaseLib::getFileNameFromPath(fname), nodes, elements);
->>>>>>> d24a813d
 }
 
 void GMSHInterface::readNodeIDs(std::ifstream &in, unsigned n_nodes, std::vector<unsigned> &node_ids, std::map<unsigned, unsigned> &id_map)
