--- conflicted
+++ resolved
@@ -1,5 +1,4 @@
 /**
-<<<<<<< HEAD
  * \file
  * \author Thomas Fischer
  * \date   2011-08-18
@@ -7,13 +6,13 @@
  *
  * \copyright
  * Copyright (c) 2013, OpenGeoSys Community (http://www.opengeosys.org)
-=======
- * Copyright (c) 2013, OpenGeoSys Community (http://www.opengeosys.net)
->>>>>>> 7499ce3b
  *            Distributed under a Modified BSD License.
  *              See accompanying file LICENSE.txt or
  *              http://www.opengeosys.org/project/license
  *
+ * \file Gmsh2GeoIO.h
+ *
+ *  Created on 2011-08-18 by Thomas Fischer
  */
 
 #ifndef GMSH2GEOIO_H_
