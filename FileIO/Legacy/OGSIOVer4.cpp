--- conflicted
+++ resolved
@@ -565,34 +565,14 @@
 		return false;
 }
 
-<<<<<<< HEAD
-std::size_t writeTINSurfaces(std::ofstream &os, GeoLib::SurfaceVec const* sfcs_vec, std::size_t sfc_count, std::string const& path)
-=======
 std::size_t writeTINSurfaces(std::ofstream &os,
 	GeoLib::SurfaceVec const* sfcs_vec,
 	std::size_t sfc_count,
 	std::string const& path)
->>>>>>> fad7dec8
 {
 	const std::vector<GeoLib::Surface*>* sfcs (sfcs_vec->getVector());
 	for (std::size_t k(0); k < sfcs->size(); k++)
 	{
-<<<<<<< HEAD
-		os << "#SURFACE" << "\n";
-		std::string sfc_name;
-		if (sfcs_vec->getNameOfElementByID (sfc_count, sfc_name)) {
-			os << "\t$NAME " << "\n" << "\t\t" << sfc_name << "\n";
-		} else {
-			os << "\t$NAME " << "\n" << "\t\t" << sfc_count << "\n";
-			sfc_name = std::to_string (sfc_count);
-		}
-		sfc_name += ".tin";
-		os << "\t$TIN" << "\n";
-		os << "\t\t" << sfc_name << "\n";
-		// create tin file
-		sfc_name = path + sfc_name;
-		std::ofstream tin_os (sfc_name.c_str());
-=======
 		std::string sfc_name;
 		if (! sfcs_vec->getNameOfElementByID (sfc_count, sfc_name)) {
 			sfc_name = std::to_string (sfc_count);
@@ -607,19 +587,10 @@
 				sfc_file_path.c_str());
 			continue;
 		}
->>>>>>> fad7dec8
 		GeoLib::Surface const& sfc (*(*sfcs)[k]);
 		const std::size_t n_tris (sfc.getNTriangles());
 		for (std::size_t l(0); l < n_tris; l++) {
 			GeoLib::Triangle const& tri (*(sfc[l]));
-<<<<<<< HEAD
-		tin_os << l << " " << *(tri.getPoint(0)) << " " <<
-		*(tri.getPoint(1)) << " " << *(tri.getPoint(2)) <<
-		"\n";
-		}
-		tin_os.close();
-		sfc_count++;
-=======
 			tin_os << l << " " << *(tri.getPoint(0)) << " " <<
 				*(tri.getPoint(1)) << " " << *(tri.getPoint(2)) << "\n";
 		}
@@ -632,7 +603,6 @@
 		os << "    " << sfc_name << "\n";
 		os << "  $TIN\n";
 		os << "    " << sfc_file_name << "\n";
->>>>>>> fad7dec8
 	}
 	return sfc_count;
 }
